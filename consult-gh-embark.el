--- conflicted
+++ resolved
@@ -384,28 +384,16 @@
      (consult-gh--auth-account-host)
      (let* ((repo (get-text-property 0 :repo cand))
            (class (get-text-property 0 :class cand))
-<<<<<<< HEAD
-           (sep (plist-get (alist-get consult-async-split-style consult-async-split-styles-alist) :initial))
-           (title (pcase class
-                    ((or "repo" "issue") nil)
-                    ("pr" (get-text-property 0 :title cand))
-                    (_ (or (get-text-property 0 :title cand) (string-remove-prefix sep (substring-no-properties cand))))))
-=======
            (title (pcase class
                     ((or "repo" "issue") nil)
                     ("pr" (get-text-property 0 :title cand))
                     (_ (or (get-text-property 0 :title cand) (string-remove-prefix (consult-gh--get-split-style-character) (substring-no-properties cand))))))
->>>>>>> 2b6f4943
            (ref (pcase class
                   ((or "pr" "notification" "dashboard" "code" "file")
                    (consult-gh-embark-get-url-link cand))
                   (_ nil)))
            (body (when ref (not (string-empty-p ref)) (format "%s" ref))))
        (funcall #'consult-gh-issue-create repo title body)))))
-<<<<<<< HEAD
-
-=======
->>>>>>> 2b6f4943
 
 (defun consult-gh-embark-create-pr (cand)
   "Create a pull request in repo of CAND"
@@ -414,28 +402,16 @@
      (consult-gh--auth-account-host)
     (let* ((repo (get-text-property 0 :repo cand))
            (class (get-text-property 0 :class cand))
-<<<<<<< HEAD
-            (sep (plist-get (alist-get consult-async-split-style consult-async-split-styles-alist) :initial))
-           (title (pcase class
-                    ((or "repo" "pr") nil)
-                    ("issue" (get-text-property 0 :title cand))
-                    (_ (or (get-text-property 0 :title cand) (string-remove-prefix sep (substring-no-properties cand))))))
-=======
            (title (pcase class
                     ((or "repo" "pr") nil)
                     ("issue" (get-text-property 0 :title cand))
                     (_ (or (get-text-property 0 :title cand) (string-remove-prefix (consult-gh--get-split-style-character) (substring-no-properties cand))))))
->>>>>>> 2b6f4943
            (ref (pcase class
                   ((or "issue" "notification" "dashboard" "code" "file")
                    (consult-gh-embark-get-url-link cand))
                   (_ nil)))
            (body (when ref (not (string-empty-p ref)) (format "%s" ref))))
        (funcall #'consult-gh-pr-create repo title body)))))
-<<<<<<< HEAD
-
-=======
->>>>>>> 2b6f4943
 
 (defun consult-gh-embark-toggle-issue-open (cand)
   "Close/Re-open the issue in CAND"
@@ -567,18 +543,6 @@
 
 (defun consult-gh-embark-toggle-pr-draft (cand)
   "Toggle the pull request in CAND as draft/ready"
-<<<<<<< HEAD
-    (when (stringp cand)
-  (consult-gh-with-host
-   (consult-gh--auth-account-host)
-   (when-let* ((repo (get-text-property 0 :repo cand))
-         (number (get-text-property 0 :number cand))
-         (state (when (and repo number)
-                  (consult-gh--json-to-hashtable  (consult-gh--command-to-string "pr" "view" number "--repo" repo "--json" "isDraft") :isDraft))))
-     (if (eq state 't)
-         (funcall #'consult-gh-pr-mark-ready cand)
-       (funcall #'consult-gh-pr-mark-draft cand))))))
-=======
   (when (stringp cand)
     (consult-gh-with-host
      (consult-gh--auth-account-host)
@@ -589,7 +553,6 @@
        (if (eq state 't)
            (funcall #'consult-gh-pr-mark-ready cand)
          (funcall #'consult-gh-pr-mark-draft cand))))))
->>>>>>> 2b6f4943
 
 (defun consult-gh-embark-link-pr-to-issue (cand)
   "Link CAND to Issue or PR.
@@ -623,10 +586,6 @@
             (when (and pr-number new-body)
               (apply #'consult-gh--command-to-string "pr" "edit" pr-number (list "--repo" repo "--body" (substring-no-properties new-body))))))
          (_ nil)))))))
-<<<<<<< HEAD
-
-=======
->>>>>>> 2b6f4943
 
 (defun consult-gh-embark-toggle-notification-read (cand)
   "Mark the notification in CAND as read/unread"
@@ -640,15 +599,6 @@
 (defun consult-gh-embark-notification-toggle-subscription (cand)
   "Mark the notification in CAND as read/unread"
   (when (stringp cand)
-<<<<<<< HEAD
-  (consult-gh-with-host
-   (consult-gh--auth-account-host)
-   (let* ((thread (get-text-property 0 :thread cand))
-          (subscription (consult-gh--json-to-hashtable (consult-gh--api-command-string (format "/notifications/threads/%s/subscription" thread)) :subscribed)))
-     (if (eq subscription 't)
-         (consult-gh--notifications-unsubscribe cand)
-       (consult-gh--notifications-subscribe cand))))))
-=======
     (consult-gh-with-host
      (consult-gh--auth-account-host)
      (let* ((thread (get-text-property 0 :thread cand))
@@ -656,7 +606,6 @@
        (if (eq subscription 't)
            (consult-gh--notifications-unsubscribe cand)
          (consult-gh--notifications-subscribe cand))))))
->>>>>>> 2b6f4943
 
 ;;; Define Embark Keymaps
 
